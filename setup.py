--- conflicted
+++ resolved
@@ -72,14 +72,7 @@
     # your project is installed. For an analysis of "install_requires" vs pip's
     # requirements files see:
     # https://packaging.python.org/en/latest/requirements.html
-<<<<<<< HEAD
-    install_requires=['pyyaml>=3.11',
-                      'pykwalify>=1.5.0',
-                      'behave>=1.2.5',
-                      'js2py>=0.35'],
-=======
-    install_requires=['pyyaml>=3.11', 'pykwalify>=1.5.1', 'behave>=1.2.5', 'typing>=3.5.1'],
->>>>>>> b33ff020
+    install_requires=['pyyaml>=3.11', 'pykwalify>=1.5.0', 'behave>=1.2.5', 'js2py>=0.35'],
 
     # List additional groups of dependencies here (e.g. development
     # dependencies). You can install these using the following syntax,
