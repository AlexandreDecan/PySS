import unittest
from unittest.mock import MagicMock
from sismic import code
from sismic.model import Event, InternalEvent
from sismic.code.python import Context, FrozenContext
from sismic.exceptions import CodeEvaluationError

from sismic.io import import_from_yaml
from sismic.interpreter import Interpreter


class DummyEvaluatorTests(unittest.TestCase):
    def setUp(self):
        interpreter = MagicMock(name='interpreter')
        self.evaluator = code.DummyEvaluator(interpreter=interpreter)

    def test_condition(self):
        self.assertTrue(self.evaluator._evaluate_code('blablabla'))
        self.assertTrue(self.evaluator._evaluate_code('False'))

        self.assertEqual(self.evaluator.context, {})

    def test_execution(self):
        self.assertIsNone(self.evaluator._execute_code('blablabla'))

        self.assertEqual(self.evaluator.context, {})


class FrozenContextTests(unittest.TestCase):
    def setUp(self):
        self.context = {'a': 1, 'b': 2}

    def test_freeze(self):
        freeze = FrozenContext(self.context)
        self.assertEqual(len(freeze), 2)
        self.assertEqual(freeze.a, 1)
        self.assertEqual(freeze.b, 2)

    def test_freeze_is_frozen(self):
        freeze = FrozenContext(self.context)
        self.context['a'] = 2
        self.assertEqual(freeze.a, 1)


class ContextTests(unittest.TestCase):
    def setUp(self):
        self.context = Context()

    def test_empty(self):
        self.assertEqual(0, len(self.context))

    def test_insert_root(self):
        self.context['a'] = 1
        self.assertEqual(1, self.context['a'])

    def test_delete_root(self):
        self.context['a'] = 1
        del self.context['a']
        self.assertEqual(0, len(self.context))

    def test_insert_nested(self):
        nested = self.context.new_child()
        nested['a'] = 1
        self.assertEqual(1, nested['a'])
        self.assertEqual(0, len(self.context.map))
        self.assertEqual(1, len(nested.map))

    def test_update_nested(self):
        nested_1 = self.context.new_child()
        nested_2 = self.context.new_child()

        # Nested variable is not accessible in parent or sibling
        nested_2['c'] = 1
        with self.assertRaises(KeyError):
            _ = self.context['c']
        with self.assertRaises(KeyError):
            _ = nested_1['c']
        self.assertEqual(1, nested_2['c'])

        # Variable is propagated to nested states
        self.context['a'] = 1
        self.assertEqual(1, self.context['a'])
        self.assertEqual(1, nested_1['a'])
        self.assertEqual(1, nested_2['a'])

        # Siblings have separate context
        nested_1['b'] = 2
        nested_2['b'] = 3
        self.assertEqual(2, nested_1['b'])
        self.assertEqual(3, nested_2['b'])

        # Nested contexts can affect parent context
        nested_1['a'] = 3
        self.assertEqual(3, self.context['a'])
        self.assertEqual(3, nested_2['a'])
        self.assertEqual(3, nested_2['a'])
        nested_2['a'] = 4
        self.assertEqual(4, self.context['a'])
        self.assertEqual(4, nested_1['a'])
        self.assertEqual(4, nested_2['a'])

        # Parent context is independent from nested ones
        self.context['b'] = 4
        self.assertEqual(2, nested_1['b'])
        self.assertEqual(3, nested_2['b'])
        self.assertEqual(4, self.context['b'])


class PythonEvaluatorTests(unittest.TestCase):
    def setUp(self):
        context = {
            'x': 1,
            'y': 2,
            'z': 3
        }

        interpreter = MagicMock(name='Interpreter')
        interpreter.time = 0
        interpreter.queue = MagicMock(return_value=None)
        interpreter.statechart = MagicMock()
        interpreter.configuration = []

        self.evaluator = code.PythonEvaluator(interpreter, initial_context=context)
        self.interpreter = interpreter

    def test_condition(self):
        self.assertTrue(self.evaluator._evaluate_code('True'))
        self.assertFalse(self.evaluator._evaluate_code('False'))
        self.assertTrue(self.evaluator._evaluate_code('1 == 1'))
        self.assertTrue(self.evaluator._evaluate_code('x == 1'))
        with self.assertRaises(Exception):
            self.evaluator._evaluate_code('a')

    def test_condition_on_event(self):
        self.assertTrue(self.evaluator._evaluate_code('event.data[\'a\'] == 1', additional_context={'event': Event('test', a=1)}))
        self.assertTrue(self.evaluator._evaluate_code('event.name == \'test\'', additional_context={'event': Event('test')}))

    def test_execution(self):
        self.evaluator._execute_code('a = 1')
        self.assertEqual(self.evaluator.context['a'], 1)
        self.evaluator._execute_code('x = 2')
        self.assertEqual(self.evaluator.context['x'], 2)

    def test_invalid_condition(self):
        with self.assertRaises(CodeEvaluationError):
            self.evaluator._evaluate_code('x.y')

    def test_invalid_action(self):
        with self.assertRaises(CodeEvaluationError):
            self.evaluator._execute_code('x = x.y')

    def test_send(self):
        self.evaluator._execute_code('send("hello")')
        self.interpreter.queue.assert_called_with(InternalEvent('hello'))

    def test_send_with_parameters(self):
        self.evaluator._execute_code('send("hello", floor=4)')
        self.interpreter.queue.assert_called_with(InternalEvent('hello', floor=4))

    def test_add_variable_in_context(self):
        self.evaluator._execute_code('a = 1\nassert a == 1', context=self.evaluator.context)
        self.assertTrue(self.evaluator._evaluate_code('a == 1', context=self.evaluator.context))

    @unittest.skip('http://stackoverflow.com/questions/32894942/listcomp-unable-to-access-locals-defined-in-code-called-by-exec-if-nested-in-fun')
    def test_access_outer_scope(self):
<<<<<<< HEAD
        self.evaluator._execute_code('a = 1\nd = [x for x in range(10) if x!=a]')


class JavascriptEvaluatorTests(unittest.TestCase):
    def setUp(self):
        context = {
            'x': 1,
            'y': 2,
            'z': 3
        }

        interpreter = MagicMock(name='Interpreter')
        interpreter.time = MagicMock(return_value=0)
        interpreter.queue = MagicMock(return_value=None)
        interpreter.configuration = MagicMock(return_value=[])

        self.evaluator = code.JavascriptEvaluator(interpreter=interpreter, initial_context=context)
        self.interpreter = interpreter

    def test_condition(self):
        self.assertTrue(self.evaluator._evaluate_code('true'))
        self.assertFalse(self.evaluator._evaluate_code('false'))
        self.assertTrue(self.evaluator._evaluate_code('1 == 1'))
        self.assertTrue(self.evaluator._evaluate_code('x == 1'))
        with self.assertRaises(Exception):
            self.evaluator._evaluate_code('a')

    def test_condition_on_event(self):
        self.assertTrue(self.evaluator._evaluate_code('event.data[\'a\'] == 1', {'event': Event('test', a=1)}))
        self.assertTrue(self.evaluator._evaluate_code('event.name == \'test\'', {'event': Event('test')}))

    def test_execution(self):
        self.evaluator._execute_code('a = 1')
        self.assertEqual(self.evaluator.context['a'], 1)
        self.evaluator._execute_code('x = 2')
        self.assertEqual(self.evaluator.context['x'], 2)

    def test_invalid_condition(self):
        with self.assertRaises(exceptions.CodeEvaluationError):
            self.evaluator._evaluate_code('unknown()')

    def test_invalid_action(self):
        with self.assertRaises(exceptions.CodeEvaluationError):
            self.evaluator._execute_code('x = unknown()')

    def test_send(self):
        self.evaluator._execute_code('send("hello")')
        self.interpreter.queue.assert_called_with(InternalEvent('hello'))

    def test_send_with_parameters(self):
        self.evaluator._execute_code('send("hello", {floor:4})')
        self.interpreter.queue.assert_called_with(InternalEvent('hello', floor=4))

    def test_add_variable_in_context(self):
        self.evaluator._execute_code('a = 1')
        self.assertTrue(self.evaluator._evaluate_code('a == 1'))
=======
        self.evaluator._execute_code('d = [x for x in range(10) if x!=a]', context=Context({'a': 1}))


class PythonEvaluatorNestedContextTests(unittest.TestCase):
    def setUp(self):
        statechart = """
        statechart:
          name: test
          preamble: x = y = 1
          root state:
            name: root
            initial: s1
            states:
             - name: s1
               on entry: x, z = 2, 1
               transitions:
                - target: s2
                  guard: y == 1
                  action: a, z, y = 2, 2, 2
             - name: s2
        """
        sc = import_from_yaml(statechart)
        self.intp = Interpreter(sc)

    def test_initialization(self):
        self.assertEqual(self.intp.context.get('x'), 1)
        self.assertEqual(self.intp.context.get('y'), 1)
        with self.assertRaises(KeyError):
            _ = self.intp.context['z']
        with self.assertRaises(KeyError):
            _ = self.intp.context['a']

    def test_global_context(self):
        self.intp.execute()

        self.assertEqual(self.intp.context.get('x'), 2)
        self.assertEqual(self.intp.context.get('y'), 2)
        with self.assertRaises(KeyError):
            _ = self.intp.context['z']
        with self.assertRaises(KeyError):
            _ = self.intp.context['a']

    def test_nested_context(self):
        self.intp.execute()

        s1 = self.intp._evaluator.context_for('s1')
        self.assertEqual(s1['x'], 2)
        self.assertEqual(s1['y'], 2)
        self.assertEqual(s1['z'], 2)
        with self.assertRaises(KeyError):
            _ = s1['a']
>>>>>>> b33ff020
<|MERGE_RESOLUTION|>--- conflicted
+++ resolved
@@ -163,64 +163,6 @@
 
     @unittest.skip('http://stackoverflow.com/questions/32894942/listcomp-unable-to-access-locals-defined-in-code-called-by-exec-if-nested-in-fun')
     def test_access_outer_scope(self):
-<<<<<<< HEAD
-        self.evaluator._execute_code('a = 1\nd = [x for x in range(10) if x!=a]')
-
-
-class JavascriptEvaluatorTests(unittest.TestCase):
-    def setUp(self):
-        context = {
-            'x': 1,
-            'y': 2,
-            'z': 3
-        }
-
-        interpreter = MagicMock(name='Interpreter')
-        interpreter.time = MagicMock(return_value=0)
-        interpreter.queue = MagicMock(return_value=None)
-        interpreter.configuration = MagicMock(return_value=[])
-
-        self.evaluator = code.JavascriptEvaluator(interpreter=interpreter, initial_context=context)
-        self.interpreter = interpreter
-
-    def test_condition(self):
-        self.assertTrue(self.evaluator._evaluate_code('true'))
-        self.assertFalse(self.evaluator._evaluate_code('false'))
-        self.assertTrue(self.evaluator._evaluate_code('1 == 1'))
-        self.assertTrue(self.evaluator._evaluate_code('x == 1'))
-        with self.assertRaises(Exception):
-            self.evaluator._evaluate_code('a')
-
-    def test_condition_on_event(self):
-        self.assertTrue(self.evaluator._evaluate_code('event.data[\'a\'] == 1', {'event': Event('test', a=1)}))
-        self.assertTrue(self.evaluator._evaluate_code('event.name == \'test\'', {'event': Event('test')}))
-
-    def test_execution(self):
-        self.evaluator._execute_code('a = 1')
-        self.assertEqual(self.evaluator.context['a'], 1)
-        self.evaluator._execute_code('x = 2')
-        self.assertEqual(self.evaluator.context['x'], 2)
-
-    def test_invalid_condition(self):
-        with self.assertRaises(exceptions.CodeEvaluationError):
-            self.evaluator._evaluate_code('unknown()')
-
-    def test_invalid_action(self):
-        with self.assertRaises(exceptions.CodeEvaluationError):
-            self.evaluator._execute_code('x = unknown()')
-
-    def test_send(self):
-        self.evaluator._execute_code('send("hello")')
-        self.interpreter.queue.assert_called_with(InternalEvent('hello'))
-
-    def test_send_with_parameters(self):
-        self.evaluator._execute_code('send("hello", {floor:4})')
-        self.interpreter.queue.assert_called_with(InternalEvent('hello', floor=4))
-
-    def test_add_variable_in_context(self):
-        self.evaluator._execute_code('a = 1')
-        self.assertTrue(self.evaluator._evaluate_code('a == 1'))
-=======
         self.evaluator._execute_code('d = [x for x in range(10) if x!=a]', context=Context({'a': 1}))
 
 
@@ -272,4 +214,58 @@
         self.assertEqual(s1['z'], 2)
         with self.assertRaises(KeyError):
             _ = s1['a']
->>>>>>> b33ff020
+
+
+class JavascriptEvaluatorTests(unittest.TestCase):
+    def setUp(self):
+        context = {
+            'x': 1,
+            'y': 2,
+            'z': 3
+        }
+
+        interpreter = MagicMock(name='Interpreter')
+        interpreter.time = MagicMock(return_value=0)
+        interpreter.queue = MagicMock(return_value=None)
+        interpreter.configuration = MagicMock(return_value=[])
+
+        self.evaluator = code.JavascriptEvaluator(interpreter=interpreter, initial_context=context)
+        self.interpreter = interpreter
+
+    def test_condition(self):
+        self.assertTrue(self.evaluator._evaluate_code('true'))
+        self.assertFalse(self.evaluator._evaluate_code('false'))
+        self.assertTrue(self.evaluator._evaluate_code('1 == 1'))
+        self.assertTrue(self.evaluator._evaluate_code('x == 1'))
+        with self.assertRaises(Exception):
+            self.evaluator._evaluate_code('a')
+
+    def test_condition_on_event(self):
+        self.assertTrue(self.evaluator._evaluate_code('event.data[\'a\'] == 1', {'event': Event('test', a=1)}))
+        self.assertTrue(self.evaluator._evaluate_code('event.name == \'test\'', {'event': Event('test')}))
+
+    def test_execution(self):
+        self.evaluator._execute_code('a = 1')
+        self.assertEqual(self.evaluator.context['a'], 1)
+        self.evaluator._execute_code('x = 2')
+        self.assertEqual(self.evaluator.context['x'], 2)
+
+    def test_invalid_condition(self):
+        with self.assertRaises(exceptions.CodeEvaluationError):
+            self.evaluator._evaluate_code('unknown()')
+
+    def test_invalid_action(self):
+        with self.assertRaises(exceptions.CodeEvaluationError):
+            self.evaluator._execute_code('x = unknown()')
+
+    def test_send(self):
+        self.evaluator._execute_code('send("hello")')
+        self.interpreter.queue.assert_called_with(InternalEvent('hello'))
+
+    def test_send_with_parameters(self):
+        self.evaluator._execute_code('send("hello", {floor:4})')
+        self.interpreter.queue.assert_called_with(InternalEvent('hello', floor=4))
+
+    def test_add_variable_in_context(self):
+        self.evaluator._execute_code('a = 1')
+        self.assertTrue(self.evaluator._evaluate_code('a == 1'))